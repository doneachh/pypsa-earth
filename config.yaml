--- conflicted
+++ resolved
@@ -28,7 +28,6 @@
     length_factor: 1.25 #to estimate offwind connection costs
 
 sector:
-<<<<<<< HEAD
   land_transport_fuel_cell_share: 0.15 # 1 means all FCEVs
     # 2020: 0
     # 2030: 0.05
@@ -39,7 +38,6 @@
     # 2030: 0.25
     # 2040: 0.6
     # 2050: 0.85
-=======
   co2_network: true
   co2_sequestration_potential: 200 #MtCO2/a sequestration potential for Europe
   co2_sequestration_cost: 10 #EUR/tCO2 for sequestration of CO2
@@ -54,5 +52,4 @@
 
   conventional_generation: # generator : carrier
     OCGT: gas
-    #Gen_Test: oil # Just for testing purposes
->>>>>>> b275a70f
+    #Gen_Test: oil # Just for testing purposes