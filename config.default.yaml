logging_level: INFO
tutorial: false

results_dir: results/
summary_dir: results/
costs_dir: data/ #TODO change to the equivalent of technology data

run: test_run

foresight: overnight

scenario:
  simpl: # only relevant for PyPSA-Eur
  - ""
  clusters: # number of nodes in Europe, any integer between 37 (1 node per country-zone) and several hundred
  - 10
  planning_horizons: # investment years for myopic and perfect; or costs year for overnight
  - 2030
  ll:
  - "c1.0"
  opts:
  - "Co2L"
  sopts:
  - "144H"
  demand:
  - "AB"

policy_config:
  hydrogen:
    temporal_matching: "no_res_matching" #either "h2_yearly_matching", "h2_monthly_matching", "no_res_matching"
    spatial_matching: false
    additionality: false # RE electricity is equal to the amount required for additional hydrogen export compared to the 0 export case ("reference_case")
    allowed_excess: 1.0
    is_reference: false # Whether or not this network is a reference case network, relevant only if additionality is _true_
    remove_h2_load: false #Whether or not to remove the h2 load from the network, relevant only if is_reference is _true_
    path_to_ref: "" # Path to the reference case network for additionality calculation, relevant only if additionality is _true_ and is_reference is _false_
    re_country_load: false # Set to "True" to force the RE electricity to be equal to the electricity required for hydrogen export and the country electricity load. "False" excludes the country electricity load from the constraint.

clustering_options:
  alternative_clustering: true

countries: ['MA']

demand_data:
  update_data: true # if true, the workflow downloads the energy balances data saved in data/demand/unsd/data again. Turn on for the first run.
  base_year: 2019

  other_industries: false # Whether or not to include industries that are not specified. some countries have has exageratted numbers, check carefully.
  aluminium_year: 2019 # Year of the aluminium demand data specified in `data/AL_production.csv`


enable:
  retrieve_cost_data: true # if true, the workflow overwrites the cost data saved in data/costs again

fossil_reserves:
  oil: 100 #TWh Maybe reduntant


export:
  h2export: [10] # Yearly export demand in TWh
  store: true # [True, False] # specifies wether an export store to balance demand is implemented
  store_capital_costs: "no_costs" # ["standard_costs", "no_costs"] # specifies the costs of the export store. "standard_costs" takes CAPEX of "hydrogen storage tank type 1 including compressor"
  export_profile: "ship" # use "ship" or "constant"
  ship:
    ship_capacity: 0.4 # TWh # 0.05 TWh for new ones, 0.003 TWh for Susio Frontier, 0.4 TWh according to Hampp2021: "Corresponds to 11360 t H2 (l) with LHV of 33.3333 Mwh/t_H2. Cihlar et al 2020 based on IEA 2019, Table 3-B"
    travel_time: 288 # hours # From Agadir to Rotterdam and back (12*24)
    fill_time: 24 # hours, for 48h see Hampp2021
    unload_time: 24 # hours for 48h see Hampp2021

custom_data:
  renewables: [] # ['csp', 'rooftop-solar', 'solar']
  elec_demand: false
  heat_demand: false
  industry_demand: false
  industry_database: false
  transport_demand: false
  water_costs: false
  h2_underground: false
  add_existing: false
  custom_sectors: false
  gas_network: false # If "True" then a custom .csv file must be placed in "resources/custom_data/pipelines.csv" , If "False" the user can choose btw "greenfield" or Model built-in datasets. Please refer to ["sector"] below.


costs: # Costs used in PyPSA-Earth-Sec. Year depends on the wildcard planning_horizon in the scenario section
  version: v0.6.2
  lifetime: 25 #default lifetime
  # From a Lion Hirth paper, also reflects average of Noothout et al 2016
  discountrate: [0.071] #, 0.086, 0.111]
  # [EUR/USD] ECB: https://www.ecb.europa.eu/stats/exchange/eurofxref/html/eurofxref-graph-usd.en.html # noqa: E501
  USD2013_to_EUR2013: 0.7532

  # Marginal and capital costs can be overwritten
  # capital_cost:
  #   onwind: 500
  marginal_cost:
    solar: 0.01
    onwind: 0.015
    offwind: 0.015
    hydro: 0.
    H2: 0.
    battery: 0.

  emission_prices: # only used with the option Ep (emission prices)
    co2: 0.

  lines:
    length_factor: 1.25 #to estimate offwind connection costs


industry:
  St_primary_fraction: 0.9 # fraction of steel produced via primary route versus secondary route (scrap+EAF); today fraction is 0.6
    # 2020: 0.6
    # 2025: 0.55
    # 2030: 0.5
    # 2035: 0.45
    # 2040: 0.4
    # 2045: 0.35
    # 2050: 0.3
  DRI_fraction: 0.5 # fraction of the primary route converted to DRI + EAF
    # 2020: 0
    # 2025: 0
    # 2030: 0.05
    # 2035: 0.2
    # 2040: 0.4
    # 2045: 0.7
    # 2050: 1
  H2_DRI: 1.7   #H2 consumption in Direct Reduced Iron (DRI),  MWh_H2,LHV/ton_Steel from 51kgH2/tSt in Vogl et al (2018) doi:10.1016/j.jclepro.2018.08.279
  elec_DRI: 0.322   #electricity consumption in Direct Reduced Iron (DRI) shaft, MWh/tSt HYBRIT brochure https://ssabwebsitecdn.azureedge.net/-/media/hybrit/files/hybrit_brochure.pdf
  Al_primary_fraction: 0.2 # fraction of aluminium produced via the primary route versus scrap; today fraction is 0.4
    # 2020: 0.4
    # 2025: 0.375
    # 2030: 0.35
    # 2035: 0.325
    # 2040: 0.3
    # 2045: 0.25
    # 2050: 0.2
  MWh_CH4_per_tNH3_SMR: 10.8 # 2012's demand from https://ec.europa.eu/docsroom/documents/4165/attachments/1/translations/en/renditions/pdf
  MWh_elec_per_tNH3_SMR: 0.7 # same source, assuming 94-6% split methane-elec of total energy demand 11.5 MWh/tNH3
  MWh_H2_per_tNH3_electrolysis: 6.5 # from https://doi.org/10.1016/j.joule.2018.04.017, around 0.197 tH2/tHN3 (>3/17 since some H2 lost and used for energy)
  MWh_elec_per_tNH3_electrolysis: 1.17 # from https://doi.org/10.1016/j.joule.2018.04.017 Table 13 (air separation and HB)
  NH3_process_emissions: 24.5 # in MtCO2/a from SMR for H2 production for NH3 from UNFCCC for 2015 for EU28
  petrochemical_process_emissions: 25.5 # in MtCO2/a for petrochemical and other from UNFCCC for 2015 for EU28
  HVC_primary_fraction: 1. # fraction of today's HVC produced via primary route
  HVC_mechanical_recycling_fraction: 0. # fraction of today's HVC produced via mechanical recycling
  HVC_chemical_recycling_fraction: 0. # fraction of today's HVC produced via chemical recycling
  HVC_production_today: 52. # MtHVC/a from DECHEMA (2017), Figure 16, page 107; includes ethylene, propylene and BTX
  MWh_elec_per_tHVC_mechanical_recycling: 0.547 # from SI of https://doi.org/10.1016/j.resconrec.2020.105010, Table S5, for HDPE, PP, PS, PET. LDPE would be 0.756.
  MWh_elec_per_tHVC_chemical_recycling: 6.9 # Material Economics (2019), page 125; based on pyrolysis and electric steam cracking
  chlorine_production_today: 9.58 # MtCl/a from DECHEMA (2017), Table 7, page 43
  MWh_elec_per_tCl: 3.6 # DECHEMA (2017), Table 6, page 43
  MWh_H2_per_tCl: -0.9372  # DECHEMA (2017), page 43; negative since hydrogen produced in chloralkali process
  methanol_production_today: 1.5 # MtMeOH/a from DECHEMA (2017), page 62
  MWh_elec_per_tMeOH: 0.167 # DECHEMA (2017), Table 14, page 65
  MWh_CH4_per_tMeOH: 10.25 # DECHEMA (2017), Table 14, page 65
  hotmaps_locate_missing: false
  reference_year: 2015

solar_thermal:
  clearsky_model: simple
  orientation:
    slope: 45.
    azimuth: 180.

sector:
  gas:
    spatial_gas: true # ALWAYS TRUE
    network: false # ALWAYS FALSE for now (NOT USED)
    network_data: GGIT # Global dataset -> 'GGIT' , European dataset -> 'IGGIELGN'
    network_data_GGIT_status: ['Construction', 'Operating', 'Idle', 'Shelved', 'Mothballed', 'Proposed']
  hydrogen:
    network: true
    network_limit: 2000 #GWkm
    network_routes: gas # "gas or "greenfield". If "gas"  ->  the network data are fetched from ["sector"]["gas"]["network_data"]. If "greenfield"  -> the network follows the topology of electrical transmission lines
    gas_network_repurposing: true # If true -> ["sector"]["gas"]["network"] is automatically false
    underground_storage: false
    hydrogen_colors: false
    set_color_shares: false
    blue_share: 0.40
    pink_share: 0.05

  international_bunkers: false #Whether or not to count the emissions of international aviation and navigation

  international_bunkers: false #Whether or not to count the emissions of international aviation and navigation

  oil:
    spatial_oil: true

  district_heating:
    potential: 0.3 #maximum fraction of urban demand which can be supplied by district heating
      #increase of today's district heating demand to potential maximum district heating share
      #progress = 0 means today's district heating share, progress=-1 means maxumzm fraction of urban demand is supplied by district heating
    progress: 1
      #2020: 0.0
      #2030: 0.3
      #2040: 0.6
      #2050: 1.0
    district_heating_loss: 0.15
  reduce_space_heat_exogenously: true  # reduces space heat demand by a given factor (applied before losses in DH)
  # this can represent e.g. building renovation, building demolition, or if
  # the factor is negative: increasing floor area, increased thermal comfort, population growth
  reduce_space_heat_exogenously_factor: 0.29 # per unit reduction in space heat demand
  # the default factors are determined by the LTS scenario from http://tool.european-calculator.eu/app/buildings/building-types-area/?levers=1ddd4444421213bdbbbddd44444ffffff11f411111221111211l212221
    # 2020: 0.10  # this results in a space heat demand reduction of 10%
    # 2025: 0.09  # first heat demand increases compared to 2020 because of larger floor area per capita
    # 2030: 0.09
    # 2035: 0.11
    # 2040: 0.16
    # 2045: 0.21
    # 2050: 0.29
  retrofitting:   # co-optimises building renovation to reduce space heat demand
    retro_endogen: false  # co-optimise space heat savings
    cost_factor: 1.0   # weight costs for building renovation
    interest_rate: 0.04  # for investment in building components
    annualise_cost: true  # annualise the investment costs
    tax_weighting: false   # weight costs depending on taxes in countries
    construction_index: true   # weight costs depending on labour/material costs per country
  tes: true
  tes_tau: # 180 day time constant for centralised, 3 day for decentralised
    decentral: 3
    central: 180
  boilers: true
  oil_boilers: false
  chp: true
  micro_chp: false
  solar_thermal: true
  heat_pump_sink_T: 55 #Celsius, based on DTU / large area radiators; used un build_cop_profiles.py
  time_dep_hp_cop: true #time dependent heat pump coefficient of performance
  solar_cf_correction: 0.788457 # = >>>1/1.2683
  bev_plug_to_wheel_efficiency: 0.2 #kWh/km from EPA https://www.fueleconomy.gov/feg/ for Tesla Model S
  bev_charge_efficiency: 0.9 #BEV (dis-)charging efficiency
  transport_heating_deadband_upper: 20.
  transport_heating_deadband_lower: 15.
  ICE_lower_degree_factor: 0.375 #in per cent increase in fuel consumption per degree above deadband
  ICE_upper_degree_factor: 1.6
  EV_lower_degree_factor: 0.98
  EV_upper_degree_factor: 0.63
  bev_avail_max: 0.95
  bev_avail_mean: 0.8
  bev_dsm_restriction_value: 0.75 #Set to 0 for no restriction on BEV DSM
  bev_dsm_restriction_time: 7 #Time at which SOC of BEV has to be dsm_restriction_value
  v2g: true #allows feed-in to grid from EV battery
  bev_dsm: true #turns on EV battery
  bev_energy: 0.05 #average battery size in MWh
  bev_availability: 0.5 #How many cars do smart charging
  transport_fuel_cell_efficiency: 0.5
  transport_internal_combustion_efficiency: 0.3
  industry_util_factor: 0.7

  biomass_transport: true  # biomass transport between nodes
  biomass_transport_default_cost: 0.1 #EUR/km/MWh
  solid_biomass_potential: 40 # TWh/a, Potential of whole modelled area
  biogas_potential: 0.5 # TWh/a, Potential of whole modelled area

  efficiency_heat_oil_to_elec: 0.9
  efficiency_heat_biomass_to_elec: 0.9
  efficiency_heat_gas_to_elec: 0.9

  dynamic_transport:
    enable: false # If "True", then the BEV and FCEV shares are obtained depening on the "Co2L"-wildcard (e.g. "Co2L0.70: 0.10"). If "False", then the shares are obtained depending on the "demand" wildcard and "planning_horizons" wildcard as listed below (e.g. "DF_2050: 0.08")
    land_transport_electric_share:
      Co2L2.0: 0.00
      Co2L1.0: 0.01
      Co2L0.90: 0.03
      Co2L0.80: 0.06
      Co2L0.70: 0.10
      Co2L0.60: 0.17
      Co2L0.50: 0.27
      Co2L0.40: 0.40
      Co2L0.30: 0.55
      Co2L0.20: 0.69
      Co2L0.10: 0.80
      Co2L0.00: 0.88
    land_transport_fuel_cell_share:
      Co2L2.0: 0.01
      Co2L1.0: 0.01
      Co2L0.90: 0.01
      Co2L0.80: 0.01
      Co2L0.70: 0.01
      Co2L0.60: 0.01
      Co2L0.50: 0.01
      Co2L0.40: 0.01
      Co2L0.30: 0.01
      Co2L0.20: 0.01
      Co2L0.10: 0.01
      Co2L0.00: 0.01

  land_transport_fuel_cell_share: # 1 means all FCEVs HERE
    BU_2030: 0.00
    AP_2030: 0.004
    NZ_2030: 0.02
    DF_2030: 0.01
    AB_2030: 0.01
    BU_2050: 0.00
    AP_2050: 0.06
    NZ_2050: 0.28
    DF_2050: 0.08

  land_transport_electric_share: # 1 means all EVs  # This leads to problems when non-zero HERE
    BU_2030: 0.00
    AP_2030: 0.075
    NZ_2030: 0.13
    DF_2030: 0.01
    AB_2030: 0.01
    BU_2050: 0.00
    AP_2050: 0.42
    NZ_2050: 0.68
    DF_2050: 0.011

  co2_network: true
  co2_sequestration_potential: 200 #MtCO2/a sequestration potential for Europe
  co2_sequestration_cost: 10 #EUR/tCO2 for sequestration of CO2
  hydrogen_underground_storage: true
  shipping_hydrogen_liquefaction: false
  shipping_average_efficiency: 0.4 #For conversion of fuel oil to propulsion in 2011

  shipping_hydrogen_share: #1.0
    BU_2030: 0.00
    AP_2030: 0.00
    NZ_2030: 0.10
    DF_2030: 0.05
    AB_2030: 0.05
    BU_2050: 0.00
    AP_2050: 0.25
    NZ_2050: 0.36
    DF_2050: 0.12

  gadm_level: 1
  h2_cavern: true
  marginal_cost_storage: 0
  methanation: true
  helmeth: true
  dac: true
  SMR: true
  SMR CC: true
  cc_fraction: 0.9
  cc: true
  space_heat_share: 0.6 # the share of space heating from all heating. Remainder goes to water heating.
  airport_sizing_factor: 3

  min_part_load_fischer_tropsch: 0.9

  conventional_generation: # generator : carrier
    OCGT: gas
    #Gen_Test: oil # Just for testing purposes

# snapshots are originally set in PyPSA-Earth/config.yaml but used again by PyPSA-Earth-Sec
snapshots:
  # arguments to pd.date_range
  start: "2013-01-01"
  end: "2014-01-01"
  inclusive: "left" # end is not inclusive

# atlite:
#   cutout: ./cutouts/africa-2013-era5.nc

build_osm_network:  # TODO: To Remove this once we merge pypsa-earth and pypsa-earth-sec
  force_ac: false  # When true, it forces all components (lines and substation) to be AC-only. To be used if DC assets create problem.

solving:
  #tmpdir: "path/to/tmp"
  options:
    formulation: kirchhoff
    clip_p_max_pu: 1.e-2
    load_shedding: false
    noisy_costs: true
    skip_iterations: true
    track_iterations: false
    min_iterations: 4
    max_iterations: 6

  solver:
    name: gurobi
    threads: 25
    method: 2 # barrier
    crossover: 0
    BarConvTol: 1.e-6
    Seed: 123
    AggFill: 0
    PreDual: 0
    GURO_PAR_BARDENSETHRESH: 200
    #FeasibilityTol: 1.e-6

  mem: 30000 #memory in MB; 20 GB enough for 50+B+I+H2; 100 GB for 181+B+I+H2

plotting:
  map:
    boundaries: [-11, 30, 34, 71]
    color_geomap:
      ocean: white
      land: whitesmoke
  costs_max: 10
  costs_threshold: 0.2
  energy_max: 20000
  energy_min: -20000
  energy_threshold: 15
  vre_techs:
  - onwind
  - offwind-ac
  - offwind-dc
  - solar
  - ror
  renewable_storage_techs:
  - PHS
  - hydro
  conv_techs:
  - OCGT
  - CCGT
  - Nuclear
  - Coal
  storage_techs:
  - hydro+PHS
  - battery
  - H2
  load_carriers:
  - AC load
  AC_carriers:
  - AC line
  - AC transformer
  link_carriers:
  - DC line
  - Converter AC-DC
  heat_links:
  - heat pump
  - resistive heater
  - CHP heat
  - CHP electric
  - gas boiler
  - central heat pump
  - central resistive heater
  - central CHP heat
  - central CHP electric
  - central gas boiler
  heat_generators:
  - gas boiler
  - central gas boiler
  - solar thermal collector
  - central solar thermal collector
  tech_colors:
    SMR CC: "darkblue"
    gas for industry CC: "brown"
    process emissions CC: "gray"
    CO2 pipeline: "gray"
    onwind: "dodgerblue"
    onshore wind: "#235ebc"
    offwind: "#6895dd"
    offshore wind: "#6895dd"
    offwind-ac: "c"
    offshore wind (AC): "#6895dd"
    offwind-dc: "#74c6f2"
    offshore wind (DC): "#74c6f2"
    wave: '#004444'
    hydro: '#3B5323'
    hydro reservoir: '#3B5323'
    ror: '#78AB46'
    run of river: '#78AB46'
    hydroelectricity: 'blue'
    solar: "orange"
    solar PV: "#f9d002"
    solar thermal: coral
    solar rooftop: '#ffef60'
    OCGT: wheat
    OCGT marginal: sandybrown
    OCGT-heat: '#ee8340'
    gas boiler: '#ee8340'
    gas boilers: '#ee8340'
    gas boiler marginal: '#ee8340'
    gas-to-power/heat: 'brown'
    gas: brown
    natural gas: brown
    SMR: '#4F4F2F'
    oil: '#B5A642'
    oil boiler: '#B5A677'
    lines: k
    transmission lines: k
    H2: m
    H2 liquefaction: m
    hydrogen storage: m
    battery: slategray
    battery storage: slategray
    home battery: '#614700'
    home battery storage: '#614700'
    Nuclear: r
    Nuclear marginal: r
    nuclear: r
    uranium: r
    Coal: k
    coal: k
    Coal marginal: k
    Lignite: grey
    lignite: grey
    Lignite marginal: grey
    CCGT: '#ee8340'
    CCGT marginal: '#ee8340'
    heat pumps: '#76EE00'
    heat pump: '#76EE00'
    air heat pump: '#76EE00'
    ground heat pump: '#40AA00'
    power-to-heat: 'red'
    resistive heater: pink
    Sabatier: '#FF1493'
    methanation: '#FF1493'
    power-to-gas: 'purple'
    power-to-liquid: 'darkgreen'
    helmeth: '#7D0552'
    DAC: 'deeppink'
    co2 stored: '#123456'
    CO2 sequestration: '#123456'
    CC: k
    co2: '#123456'
    co2 vent: '#654321'
    agriculture heat: '#D07A7A'
    agriculture machinery oil: '#1e1e1e'
    agriculture machinery oil emissions: '#111111'
    agriculture electricity: '#222222'
    solid biomass for industry co2 from atmosphere: '#654321'
    solid biomass for industry co2 to stored: '#654321'
    solid biomass for industry CC: '#654321'
    gas for industry co2 to atmosphere: '#654321'
    gas for industry co2 to stored: '#654321'
    Fischer-Tropsch: '#44DD33'
    kerosene for aviation: '#44BB11'
    naphtha for industry: '#44FF55'
    land transport oil: '#44DD33'
    water tanks: '#BBBBBB'
    hot water storage: '#BBBBBB'
    hot water charging: '#BBBBBB'
    hot water discharging: '#999999'
    # CO2 pipeline: '#999999'
    CHP: r
    CHP heat: r
    CHP electric: r
    PHS: g
    Ambient: k
    Electric load: b
    Heat load: r
    heat: darkred
    rural heat: '#880000'
    central heat: '#b22222'
    decentral heat: '#800000'
    low-temperature heat for industry: '#991111'
    process heat: '#FF3333'
    heat demand: darkred
    electric demand: k
    Li ion: grey
    district heating: '#CC4E5C'
    retrofitting: purple
    building retrofitting: purple
    BEV charger: grey
    V2G: grey
    land transport EV: grey
    electricity: k
    gas for industry: '#333333'
    solid biomass for industry: '#555555'
    industry electricity: '#222222'
    industry new electricity: '#222222'
    process emissions to stored: '#444444'
    process emissions to atmosphere: '#888888'
    process emissions: '#222222'
    oil emissions: '#666666'
    industry oil emissions: '#666666'
    land transport oil emissions: '#666666'
    land transport fuel cell: '#AAAAAA'
    biogas: '#800000'
    solid biomass: '#DAA520'
    today: '#D2691E'
    shipping: '#6495ED'
    shipping oil: "#6495ED"
    shipping oil emissions: "#6495ED"
    electricity distribution grid: 'y'
    solid biomass transport: green
    H2 for industry: "#222222"
    H2 for shipping: "#6495ED"
    biomass EOP: "green"
<<<<<<< HEAD
    biomass: "green"
    high-temp electrolysis: "magenta"
=======
    biomass: "green"
>>>>>>> 0901f59b
<|MERGE_RESOLUTION|>--- conflicted
+++ resolved
@@ -571,9 +571,5 @@
     H2 for industry: "#222222"
     H2 for shipping: "#6495ED"
     biomass EOP: "green"
-<<<<<<< HEAD
     biomass: "green"
-    high-temp electrolysis: "magenta"
-=======
-    biomass: "green"
->>>>>>> 0901f59b
+    high-temp electrolysis: "magenta"