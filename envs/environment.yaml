--- conflicted
+++ resolved
@@ -17,13 +17,7 @@
 # currently the packages are being installed with pip
 # need to move back to conda once the issues will be resolved
 - powerplantmatching>=0.5.19
-<<<<<<< HEAD
-# - earth-osm>=2.1
-# until the release will incorporate all the fixes needed
-# to work with CDS beta
-=======
 - earth-osm>=2.3.post1
->>>>>>> 4993f9b9
 - atlite>=0.3
 
   # Dependencies of the workflow itself
@@ -90,10 +84,6 @@
 - gurobi
 
 - pip:
-<<<<<<< HEAD
-  - earth-osm>=2.2 # until conda release it out for earth-osm
-=======
->>>>>>> 4993f9b9
   - git+https://github.com/davide-f/google-drive-downloader@master  # google drive with fix for virus scan
   - tsam>=1.1.0
   - chaospy  # lastest version only available on pip
