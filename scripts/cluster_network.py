--- conflicted
+++ resolved
@@ -134,12 +134,8 @@
     REGION_COLS,
     configure_logging,
     create_logger,
-    get_aggregation_strategies,
-<<<<<<< HEAD
     locate_bus,
-=======
     update_config_dictionary,
->>>>>>> 1481c42e
     update_p_nom_max,
 )
 from add_electricity import load_costs
@@ -362,36 +358,14 @@
     return m.solution["n"].to_series().astype(int)
 
 
-<<<<<<< HEAD
-
-def busmap_for_gadm_clusters(inputs, n, gadm_level, geo_crs, country_list):
+def busmap_for_gadm_clusters(inputs, n, gadm_layer_id, geo_crs, country_list):
 
     buses = locate_bus(
         n.buses,
         country_list,
-        gadm_level,
+        gadm_layer_id,
         inputs.gadm_shapes,
         gadm_clustering=True,
-=======
-def busmap_for_gadm_clusters(inputs, n, gadm_layer_id, geo_crs, country_list):
-    gdf = gpd.read_file(inputs.gadm_shapes)
-
-    def locate_bus(coords, co):
-        gdf_co = gdf[gdf["GADM_ID"].str.contains(co)]
-        point = Point(coords["x"], coords["y"])
-
-        try:
-            return gdf_co[gdf_co.contains(point)]["GADM_ID"].item()
-
-        except ValueError:
-            return gdf_co[
-                gdf_co.geometry == min(gdf_co.geometry, key=(point.distance))
-            ]["GADM_ID"].item()
-
-    buses = n.buses
-    buses["gadm_{}".format(gadm_layer_id)] = buses[["x", "y", "country"]].apply(
-        lambda bus: locate_bus(bus[["x", "y"]], bus["country"]), axis=1
->>>>>>> 1481c42e
     )
 
     buses["gadm_subnetwork"] = (
